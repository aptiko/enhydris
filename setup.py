--- conflicted
+++ resolved
@@ -55,11 +55,7 @@
 
 kwargs = {
     'name': "enhydris",
-<<<<<<< HEAD
-    'version': "0.5.0a1",
-=======
     'version': __import__('enhydris').__version__,
->>>>>>> f8ca9631
     'license': "AGPL3",
     'description': "Web application for meteorological data storage",
     'author': "Antonis Christofides",
