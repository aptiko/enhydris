{% load i18n %}
<!DOCTYPE html PUBLIC "-//W3C//DTD XHTML 1.0 Strict//EN"
   "http://www.w3.org/TR/xhtml1/DTD/xhtml1-strict.dtd">

<html xmlns="http://www.w3.org/1999/xhtml" lang="en">
<head>
  <title>{% block title %}{% trans "Enhydris" %}{% endblock %}</title>
  <meta http-equiv="Content-Type" content="text/html; charset=utf-8"/>
  {% block js-globals %}{% endblock %}
  {% block basecss %}
  <link media="screen" href="{{ STATIC_URL }}css/base.css" type="text/css" rel="stylesheet" />
  <link media="screen" href="{{ STATIC_URL }}css/tablesorter.css" type="text/css" rel="stylesheet" />
  <link type="text/css" href="//cdnjs.cloudflare.com/ajax/libs/jqueryui/1.10.3/css/base/jquery.ui.all.min.css" rel="stylesheet" />
  <link type="text/css" href="{{ STATIC_URL }}css/ui_override.css" rel="stylesheet" />
<<<<<<< HEAD
  <link media="screen" href="{{ STATIC_URL }}css/olmap.css" type="text/css" rel="stylesheet" />
=======
  {% endblock %}
  {% block basejs %}
  <script type="text/javascript" src="{{ STATIC_URL }}js/jquery-1.5.1.min.js"></script>
  <script type="text/javascript" src="{{ STATIC_URL }}js/jquery.tablesorter.min.js"></script>
  <script type="text/javascript" src="{{ STATIC_URL }}js/jquery.placeholder-1.0.1.js"></script>
  <script type="text/javascript" src="{{ STATIC_URL }}js/base.js"></script>
  <script type="text/javascript" src="{{ STATIC_URL }}js/jquery-ui-1.7.2.custom.min.js"></script>
  <script type="text/javascript">
  </script>
  <script type="text/javascript">
    var STATIC_URL = "{{ STATIC_URL }}";
    var ENHYDRIS_ROOT_URL = '{% url "station_list" %}';
    var BOUND_URL = '{% url "enhydris.hcore.views.bound" %}';
    $(document).ready(function() {
		$("#search_input").placeholder();
	});
  </script>
  {% if use_open_layers %}
     <link media="screen" href="{{ STATIC_URL }}css/olmap.css" type="text/css" rel="stylesheet" />
     <script src="{{ STATIC_URL}}js/openlayers/OpenLayers.js"></script>
     <script type="text/javascript" src="http://openstreetmap.org/openlayers/OpenStreetMap.js"></script>
     <script type="text/javascript" src="{{ STATIC_URL}}js/olmap-settings.js"></script>
     <script type="text/javascript" src="{{ STATIC_URL}}js/olmap.js"></script>
  {% endif %}
>>>>>>> 56ea151f
  {% endblock %}
  {% block shortcut_icon %}{% endblock %}
  {% block extracss %}{% endblock %}
  {% block extra_head %}{% endblock %}
</head>
<body onload="enhydris.map = enhydris.map_module.init()">
<div id="wrapper">
  <div id="header">
	<ul id="menu"> 
		<li class="logo"> 
			<a href='{% url "station_list" %}'>
			<img style="float:left;border:0;" alt="" src="{{ STATIC_URL}}images/menu_left.png" /> 
			</a>
		</li> 
				<li><a href='{% url "station_list" %}'>{% trans "Stations" %}</a> 
		</li>
		<li><a href='{% url "map_view" %}'>{% trans "Map" %}</a> 
		</li>
		<li class="searchContainer"> 
			<div>
		    <form id="global-search-form" class="col-6 last" action='{% url "station_list" %}' method="get">
		    	<input class="small" id="search_input" type="text" placeholder="search stations" name="q" value="{{ query|escape }}" />
				<input type="hidden" name="check" value="search" />
		    </form>
		    </div>

		<!--
					<form method="get" id="global-search-form" action='/stations/l/'>
						<input type="text" value="" name="q" size="20" placeholder="{% trans "search stations"%}" id="search_input" class="placeholder">


					</form>

			<ul id="search"> 
				<li>
					<img class="corner_inset_left" alt="" src="{{ STATIC_URL }}images/corner_inset_left.png"/> 
					<a href="#">All</a> 
					<img class="corner_inset_right" alt="" src="{{ STATIC_URL }}images/corner_inset_right.png"/> 
				</li>
				<li><input id="Stations" type="checkbox" />Stations</li> 
				<li><input id="Instruments" type="checkbox" />Instruments</li> 
				<li><input id="Timeseries" type="checkbox" />Timeseries</li> 
				<li class="last"> 
					<img class="corner_left" alt="" src="{{ STATIC_URL }}images/corner_left.png"/> 
					<img class="middle" alt="" src="{{ STATIC_URL }}images/dot.gif"/> 
					<img class="corner_right" alt="" src="{{ STATIC_URL }}images/corner_right.png"/> 
				</li> 
			</ul>
		-->
		</li> 
		<li style="background:transparent;margin:0;padding:0;">
			<img style="float:left" alt="" src="{{ STATIC_URL }}images/menu_right.png" />
		</li>
	</ul> 

	<ul id="menu2"> 

		{% if user.is_authenticated %}

			<li style="background:transparent;margin:0;padding:0;">
				<img style="float:left" alt="" src="{{ STATIC_URL }}images/top_menu_left.png"/>
			</li>
			<li id="userinfo">
			{% with user.username as user_username %}
                        {% trans "Welcome" %}&nbsp;<a href='{% url "profiles_profile_detail" user_username %}'>{{ user_username }}</a>!&nbsp;
            {% endwith %}
			</li>

			<li><a href='{% url "auth_logout" %}?next={{ request.path }}'>Logout</a> 
			</li> 
		{% else %}
			<li style="background:transparent;margin:0;padding:0;">
			<img style="float:left" alt="" src="{{ STATIC_URL }}images/top_menu_left_bw.png"/>
			</li>
			<li><a class="loginform" href='{% url "auth_login" %}?next={{request.path}}'>{% trans "Login" %}</a></li> 

                        {% if REGISTRATION_OPEN %}
			  <li><a href='{% url "registration_register" %}'>{% trans "Register" %}</a></li> 
                        {% endif %}


		{% endif %}

			<li>
			{% url "django.views.i18n.set_language" as set_language_url %}
				<form action="{{ set_language_url }}" method="post">
                                {% csrf_token %}
				<p style="display: inline;">
					<input name="next" type="hidden" value="{{ request.path }}" />
						<select name="language">
						{% for lang in LANGUAGES %}
						   <option value="{{ lang.0 }}" {% ifequal request.session.django_language lang.0 %}selected="selected"{% endifequal %}>{{ lang.1 }}</option>
						{% endfor %}
						</select>
						<input type="submit" value="Go" />
				</p>
				</form>


			</li>
			<li style="background:transparent;margin:0;padding:0;">
			<img style="float:left" alt="" src="{{ STATIC_URL }}images/menu_right.png"/>
			</li>
			
	</ul>
	</div>
	    <div id="content">
		<div id="body">
	    {% if notifications %}
        <ul class="notifications">
                {% for message in notifications %}
                <li{% if message.tags %} class="{{ message.tags }}"{% endif %}>{{ message }}</li>
                {% endfor %}
        </ul>
        {% endif %}
			  {% block messages %}
				{% if messages %}
					<div class="messages">
					{% for message in messages %}
						<span class="i16 tip message" style="font-size:0.8em">{{ message }}</span> 
					{% endfor %}
					</div>
				{% endif %}
			  {% endblock %}
		  {% block content %}
			<div id="body_main">
			{% block content_main %}
            {% endblock %}
			</div>
		  {% endblock %}
		</div>
	  </div>
</div>

  <div id="footer">{% block footer %}
      {% block footerlinks %}{% endblock %}
    {% block powered %}{% endblock %}
    {% block extrafooter %}{% endblock %}
  {% endblock %}</div>
{% block bodyend %}{% endblock %}
{% block basejs %}
  <script type="text/javascript" src="//cdnjs.cloudflare.com/ajax/libs/jquery/1.10.2/jquery.min.js"></script>
  <script type="text/javascript" src="//cdnjs.cloudflare.com/ajax/libs/jqueryui/1.10.3/jquery-ui.min.js"></script>
  <script type="text/javascript" src="//cdnjs.cloudflare.com/ajax/libs/jquery.tablesorter/2.10.8/jquery.tablesorter.min.js"></script>
  <script type="text/javascript" src="//cdnjs.cloudflare.com/ajax/libs/openlayers/2.12/OpenLayers.min.js"></script>
  <script type="text/javascript" src="{{ STATIC_URL }}js/jquery.placeholder-1.0.1.js"></script>
  <script type="text/javascript" src="{{ STATIC_URL }}js/arg.js.v1.1.min.js"></script>
  <script type="text/javascript" src="http://openstreetmap.org/openlayers/OpenStreetMap.js"></script>
  <script type="text/javascript">
    var enhydris = {};
    enhydris.static_url = '{{ STATIC_URL }}';
    enhydris.root_url = '{% url "enhydris.hcore.views.index" %}';
    enhydris.bound_url = '{% url "enhydris.hcore.views.bound" %}';
    enhydris.map_mode = 1;
    {{ map_js | safe }}
    $(document).ready(function() {
		$("#search_input").placeholder();
	});
  </script>
  <script type="text/javascript" src="{{ STATIC_URL}}js/hcore.js"></script>
{% endblock %}
{% block extrajs %}{% endblock %}
</body>
</html><|MERGE_RESOLUTION|>--- conflicted
+++ resolved
@@ -12,34 +12,7 @@
   <link media="screen" href="{{ STATIC_URL }}css/tablesorter.css" type="text/css" rel="stylesheet" />
   <link type="text/css" href="//cdnjs.cloudflare.com/ajax/libs/jqueryui/1.10.3/css/base/jquery.ui.all.min.css" rel="stylesheet" />
   <link type="text/css" href="{{ STATIC_URL }}css/ui_override.css" rel="stylesheet" />
-<<<<<<< HEAD
   <link media="screen" href="{{ STATIC_URL }}css/olmap.css" type="text/css" rel="stylesheet" />
-=======
-  {% endblock %}
-  {% block basejs %}
-  <script type="text/javascript" src="{{ STATIC_URL }}js/jquery-1.5.1.min.js"></script>
-  <script type="text/javascript" src="{{ STATIC_URL }}js/jquery.tablesorter.min.js"></script>
-  <script type="text/javascript" src="{{ STATIC_URL }}js/jquery.placeholder-1.0.1.js"></script>
-  <script type="text/javascript" src="{{ STATIC_URL }}js/base.js"></script>
-  <script type="text/javascript" src="{{ STATIC_URL }}js/jquery-ui-1.7.2.custom.min.js"></script>
-  <script type="text/javascript">
-  </script>
-  <script type="text/javascript">
-    var STATIC_URL = "{{ STATIC_URL }}";
-    var ENHYDRIS_ROOT_URL = '{% url "station_list" %}';
-    var BOUND_URL = '{% url "enhydris.hcore.views.bound" %}';
-    $(document).ready(function() {
-		$("#search_input").placeholder();
-	});
-  </script>
-  {% if use_open_layers %}
-     <link media="screen" href="{{ STATIC_URL }}css/olmap.css" type="text/css" rel="stylesheet" />
-     <script src="{{ STATIC_URL}}js/openlayers/OpenLayers.js"></script>
-     <script type="text/javascript" src="http://openstreetmap.org/openlayers/OpenStreetMap.js"></script>
-     <script type="text/javascript" src="{{ STATIC_URL}}js/olmap-settings.js"></script>
-     <script type="text/javascript" src="{{ STATIC_URL}}js/olmap.js"></script>
-  {% endif %}
->>>>>>> 56ea151f
   {% endblock %}
   {% block shortcut_icon %}{% endblock %}
   {% block extracss %}{% endblock %}
